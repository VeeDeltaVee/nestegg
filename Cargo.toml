[package]
name = "nestegg"
version = "0.1.0"
<<<<<<< HEAD
authors = ["lvdr"]
edition = "2021"
=======
authors = ["lvdr", "VeeDeltaVee"]
edition = "2018"
>>>>>>> c9dbdbde

# See more keys and their definitions at https://doc.rust-lang.org/cargo/reference/manifest.html

[dependencies]<|MERGE_RESOLUTION|>--- conflicted
+++ resolved
@@ -1,13 +1,8 @@
 [package]
 name = "nestegg"
 version = "0.1.0"
-<<<<<<< HEAD
-authors = ["lvdr"]
+authors = ["lvdr", "VeeDeltaVee"]
 edition = "2021"
-=======
-authors = ["lvdr", "VeeDeltaVee"]
-edition = "2018"
->>>>>>> c9dbdbde
 
 # See more keys and their definitions at https://doc.rust-lang.org/cargo/reference/manifest.html
 
